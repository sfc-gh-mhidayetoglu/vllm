# coding=utf-8
# Adapted from
# https://github.com/huggingface/transformers/blob/v4.28.0/src/transformers/models/llama/modeling_llama.py
# Copyright 2023 The vLLM team.
# Copyright 2022 EleutherAI and the HuggingFace Inc. team. All rights reserved.
#
# This code is based on EleutherAI's GPT-NeoX library and the GPT-NeoX
# and OPT implementations in this library. It has been modified from its
# original forms to accommodate minor architectural differences compared
# to GPT-NeoX and OPT used by the Meta AI team that trained the model.
#
# Licensed under the Apache License, Version 2.0 (the "License");
# you may not use this file except in compliance with the License.
# You may obtain a copy of the License at
#
#     http://www.apache.org/licenses/LICENSE-2.0
#
# Unless required by applicable law or agreed to in writing, software
# distributed under the License is distributed on an "AS IS" BASIS,
# WITHOUT WARRANTIES OR CONDITIONS OF ANY KIND, either express or implied.
# See the License for the specific language governing permissions and
# limitations under the License.
"""Inference-only LLaMA model compatible with HuggingFace weights."""
from typing import Any, Dict, Iterable, List, Optional, Tuple, Union

import torch
from torch import nn
from transformers import LlamaConfig

from vllm.attention import Attention, AttentionMetadata
from vllm.compilation.decorators import support_torch_compile
from vllm.config import CacheConfig, LoRAConfig
from vllm.distributed import (get_world_group, get_tp_group, get_sp_group, get_pp_group, get_tensor_model_parallel_rank,
                              get_tensor_model_parallel_world_size)
from vllm.model_executor.layers.activation import SiluAndMul
from vllm.model_executor.layers.layernorm import RMSNorm
from vllm.model_executor.layers.linear import (MergedColumnParallelLinear,
                                               QKVParallelLinear,
                                               RowParallelLinear)
from vllm.model_executor.layers.logits_processor import LogitsProcessor
from vllm.model_executor.layers.quantization import QuantizationConfig
from vllm.model_executor.layers.quantization.compressed_tensors.utils import (
    get_compressed_tensors_cache_scale)
from vllm.model_executor.layers.rotary_embedding import get_rope
from vllm.model_executor.layers.sampler import Sampler, SamplerOutput
from vllm.model_executor.layers.vocab_parallel_embedding import (
    DEFAULT_VOCAB_PADDING_SIZE, ParallelLMHead, VocabParallelEmbedding)
from vllm.model_executor.model_loader.weight_utils import (
    default_weight_loader, kv_cache_scales_loader, maybe_remap_kv_scale_name)
from vllm.model_executor.sampling_metadata import SamplingMetadata
from vllm.sequence import IntermediateTensors
from vllm.utils import is_hip

from .interfaces import SupportsLoRA, SupportsPP
from .utils import (AutoWeightsLoader, PPMissingLayer, is_pp_missing_parameter,
                    make_empty_intermediate_tensors_factory, make_layers)

class LlamaMLP(nn.Module):

    def __init__(
        self,
        hidden_size: int,
        intermediate_size: int,
        hidden_act: str,
        quant_config: Optional[QuantizationConfig] = None,
        bias: bool = False,
        prefix: str = "",
    ) -> None:
        super().__init__()
        self.gate_up_proj = MergedColumnParallelLinear(
            input_size=hidden_size,
            output_sizes=[intermediate_size] * 2,
            bias=bias,
            quant_config=quant_config,
            prefix=f"{prefix}.gate_up_proj",
        )
        self.down_proj = RowParallelLinear(
            input_size=intermediate_size,
            output_size=hidden_size,
            bias=bias,
            quant_config=quant_config,
            prefix=f"{prefix}.down_proj",
        )
        if hidden_act != "silu":
            raise ValueError(f"Unsupported activation: {hidden_act}. "
                             "Only silu is supported for now.")
        self.act_fn = SiluAndMul()

    def forward(self, x):
        gate_up, _ = self.gate_up_proj(x)
        if torch.distributed.get_rank() == 0:
            print(f"llama MLP x: {x.shape} gate_up: {gate_up.shape}")
        x = self.act_fn(gate_up)
        if torch.distributed.get_rank() == 0:
            print(f"llama MLP x: {x.shape} activation")
        x, _ = self.down_proj(x)
        if torch.distributed.get_rank() == 0:
            print(f"llama MLP x: {x.shape} down_proj")
        return x


class LlamaAttention(nn.Module):

    def __init__(
        self,
        config: LlamaConfig,
        hidden_size: int,
        num_heads: int,
        num_kv_heads: int,
        rope_theta: float = 10000,
        rope_scaling: Optional[Dict[str, Any]] = None,
        max_position_embeddings: int = 8192,
        quant_config: Optional[QuantizationConfig] = None,
        bias: bool = False,
        cache_config: Optional[CacheConfig] = None,
        prefix: str = "",
    ) -> None:
        super().__init__()
        self.hidden_size = hidden_size
        tp_size = get_tp_group().world_size
        # sp_size = get_sp_group().world_size
        self.total_num_heads = num_heads
        assert self.total_num_heads % tp_size == 0
        self.num_heads = num_heads // tp_size
        self.total_num_kv_heads = num_kv_heads
        if self.total_num_kv_heads >= tp_size:
            # Number of KV heads is greater than TP size, so we partition
            # the KV heads across multiple tensor parallel GPUs.
            assert self.total_num_kv_heads % tp_size == 0
        else:
            # Number of KV heads is less than TP size, so we replicate
            # the KV heads across multiple tensor parallel GPUs.
            assert tp_size % self.total_num_kv_heads == 0
        self.num_kv_heads = max(1, self.total_num_kv_heads // tp_size)
        # MistralConfig has an optional head_dim introduced by Mistral-Nemo
        self.head_dim = getattr(config, "head_dim",
                                self.hidden_size // self.total_num_heads)
        self.q_size = self.num_heads * self.head_dim
        self.kv_size = self.num_kv_heads * self.head_dim
        self.scaling = self.head_dim**-0.5
        self.rope_theta = rope_theta
        self.max_position_embeddings = max_position_embeddings

        self.qkv_proj = QKVParallelLinear(
            hidden_size=hidden_size,
            head_size=self.head_dim,
            total_num_heads=self.total_num_heads,
            total_num_kv_heads=self.total_num_kv_heads,
            bias=bias,
            quant_config=quant_config,
            prefix=f"{prefix}.qkv_proj",
        )

        self.o_proj = RowParallelLinear(
            input_size=self.total_num_heads * self.head_dim,
            output_size=hidden_size,
            bias=bias,
            quant_config=quant_config,
            prefix=f"{prefix}.o_proj",
        )

        is_neox_style = True
        if quant_config is not None and quant_config.get_name() == "gguf":
            is_neox_style = False

        self.rotary_emb = get_rope(
            self.head_dim,
            rotary_dim=self.head_dim,
            max_position=max_position_embeddings,
            base=rope_theta,
            rope_scaling=rope_scaling,
            is_neox_style=is_neox_style,
        )
        self.attn = Attention(
            self.num_heads//get_sp_group().world_size,
            self.head_dim,
            self.scaling,
            num_kv_heads=self.num_kv_heads//get_sp_group().world_size,
            cache_config=cache_config,
            quant_config=quant_config,
        )

    def forward(
        self,
        positions: torch.Tensor,
        hidden_states: torch.Tensor,
        N_ranks: List[int],
        kv_cache: torch.Tensor,
        attn_metadata: AttentionMetadata,
    ) -> torch.Tensor:


        # test = torch.ones((5, 3), device=get_world_group().device, dtype=torch.float16)
        # for i in range(torch.distributed.get_world_size()):
        #     if torch.distributed.get_rank() == i:
        #         print(f"test type {test.dtype} shape {test.shape} {test}", flush=True)
        #     torch.cuda.synchronize()
        #     torch.distributed.barrier()

        # variables for Ulysses attention
        SP = get_sp_group().world_size
        TP = get_tp_group().world_size
        N = sum(N_ranks) 
        N_ulysses = N_ranks[get_sp_group().rank_in_group]
        d = self.total_num_heads * self.head_dim
        d_kv = self.total_num_kv_heads * self.head_dim
        assert N_ulysses == hidden_states.shape[0]
        assert d == hidden_states.shape[1]
        assert d//TP == self.q_size
        assert d_kv//TP == self.kv_size


        qkv_ = torch.ones((N, (self.q_size+2*self.kv_size)//SP), dtype=torch.float16, device=get_world_group().device)
        for i in range(torch.distributed.get_world_size()):
            if torch.distributed.get_rank() == i:
                print(f"before all-to-all qkv_ type {qkv_.dtype} shape {qkv_.shape} {qkv_}", flush=True)
            torch.cuda.synchronize()
            torch.distributed.barrier()     

        # qkv projection
        qkv, _ = self.qkv_proj(hidden_states)

        qkv = torch.transpose(qkv, 0, 1).contiguous()
        torch.cuda.synchronize()
        torch.distributed.barrier()
        for i in range(torch.distributed.get_world_size()):
            if torch.distributed.get_rank() == i:
                print(f"qkv type {qkv.dtype} shape {qkv.shape} {qkv}", flush=True)
            torch.cuda.synchronize()
            torch.distributed.barrier()

        # pack send buffer
        # q, k, v = qkv.split([self.q_size, self.kv_size, self.kv_size], dim=-1)
        #qkv = torch.cat((q.view((N_ulysses, SP, self.q_size//SP)),
        #                 k.view((N_ulysses, SP, self.kv_size//SP)),
        #                 v.view((N_ulysses, SP, self.kv_size//SP))), dim=-1).transpose(0, 1).contiguous()
        

        # communication
        torch.distributed.all_to_all_single(qkv_, qkv, output_split_sizes=N_ranks, group=get_sp_group().device_group)

        for i in range(torch.distributed.get_world_size()):
            if torch.distributed.get_rank() == i:
                print(f"after all-to-all qkv_ type {qkv_.dtype} shape {qkv_.shape} {qkv_}", flush=True)
            torch.cuda.synchronize()
            torch.distributed.barrier()

        # unpack receive buffer
        q_, k_, v_ = qkv_.split([self.q_size//SP, self.kv_size//SP, self.kv_size//SP], dim=-1)

        for i in range(torch.distributed.get_world_size()):
            if torch.distributed.get_rank() == i:
                print(f"q_ type {q_.dtype} shape {q_.shape} {q_}", flush=True)
                print(f"k_ type {k_.dtype} shape {k_.shape} {k_}", flush=True)
                print(f"v_ type {v_.dtype} shape {v_.shape} {v_}", flush=True)
            torch.cuda.synchronize()
            torch.distributed.barrier()

        # if torch.distributed.get_rank() == 0:
        #         print(f"llama attention q {q.shape}, k {k.shape}, v {v.shape}")
        #         print(f"llama attention qkv {qkv.shape} is_contiguous {qkv.is_contiguous()}")
        #         print(f"llama attention qkv_ {qkv_.shape} is_contiguous {qkv_.is_contiguous()}")
        #         print(f"llama attention q_ {q_.shape}, k_ {k_.shape}, v_ {v_.shape}")

        # positional embeddings
        q_, k_ = self.rotary_emb(positions, q_, k_)

        # attention 
        attn_output = self.attn(q_, k_, v_, kv_cache, attn_metadata)

        # communication
        c = torch.empty((SP, N_ulysses, self.q_size//SP), dtype=hidden_states.dtype, device=hidden_states.device)
        torch.distributed.all_to_all_single(c, attn_output, input_split_sizes=N_ranks, group=get_sp_group().device_group)
        c = torch.transpose(c, 0, 1).reshape(N_ulysses, self.q_size)

        # output projection
        output, _ = self.o_proj(c)


        torch.cuda.synchronize()
        torch.distributed.barrier()
        for i in range(torch.distributed.get_world_size()):
            if torch.distributed.get_rank() == i:
                print(f"hidden_states type {hidden_states.dtype} shape {hidden_states.shape} {hidden_states}", flush=True)
            torch.cuda.synchronize()
            torch.distributed.barrier()


        return output


class LlamaDecoderLayer(nn.Module):

    def __init__(
        self,
        config: LlamaConfig,
        cache_config: Optional[CacheConfig] = None,
        quant_config: Optional[QuantizationConfig] = None,
        prefix: str = "",
    ) -> None:
        super().__init__()
        self.hidden_size = config.hidden_size
        rope_theta = getattr(config, "rope_theta", 10000)
        rope_scaling = getattr(config, "rope_scaling", None)
        if rope_scaling is not None and getattr(
                config, "original_max_position_embeddings", None):
            rope_scaling["original_max_position_embeddings"] = (
                config.original_max_position_embeddings)
        max_position_embeddings = getattr(config, "max_position_embeddings",
                                          8192)
        # Support abacusai/Smaug-72B-v0.1 with attention_bias
        # Support internlm/internlm-7b with bias
        attention_bias = getattr(config, "attention_bias", False) or getattr(
            config, "bias", False)
        self.self_attn = LlamaAttention(
            config=config,
            hidden_size=self.hidden_size,
            num_heads=config.num_attention_heads,
            num_kv_heads=getattr(config, "num_key_value_heads",
                                 config.num_attention_heads),
            rope_theta=rope_theta,
            rope_scaling=rope_scaling,
            max_position_embeddings=max_position_embeddings,
            quant_config=quant_config,
            bias=attention_bias,
            cache_config=cache_config,
            prefix=f"{prefix}.self_attn",
        )
        self.mlp = LlamaMLP(
            hidden_size=self.hidden_size,
            intermediate_size=config.intermediate_size,
            hidden_act=config.hidden_act,
            quant_config=quant_config,
            bias=getattr(config, "mlp_bias", False),
            prefix=f"{prefix}.mlp",
        )
        self.input_layernorm = RMSNorm(config.hidden_size,
                                       eps=config.rms_norm_eps)
        self.post_attention_layernorm = RMSNorm(config.hidden_size,
                                                eps=config.rms_norm_eps)
        self.inference = 0

    def forward(
        self,
        positions: torch.Tensor,
        hidden_states: torch.Tensor,
        N_ranks: List[int],
        kv_cache: torch.Tensor,
        attn_metadata: AttentionMetadata,
        residual: Optional[torch.Tensor],
    ) -> Tuple[torch.Tensor, torch.Tensor]:
        torch.cuda.synchronize()
        torch.distributed.barrier()
        if torch.distributed.get_rank() == 0:
            print(f"llama decoder layer positions {positions.shape}, hidden_states {hidden_states.shape}, N_ranks {N_ranks}, kv_cache {kv_cache.shape} residual {residual.shape if residual is not None else None}")


        

        test = torch.ones((5, 3), device=get_world_group().device, dtype=torch.float16)
        for i in range(torch.distributed.get_world_size()):
            if torch.distributed.get_rank() == i:
                print(f"test before layernorm type {test.dtype} shape {test.shape} {test}", flush=True)
            torch.cuda.synchronize()
            torch.distributed.barrier()


        # Self Attention
        if residual is None:
            residual = hidden_states
            hidden_states = self.input_layernorm(hidden_states)
        else:
            hidden_states, residual = self.input_layernorm(
                hidden_states, residual)
            
        

        test = torch.ones((5, 3), device=get_world_group().device, dtype=torch.float16)
        for i in range(torch.distributed.get_world_size()):
            if torch.distributed.get_rank() == i:
                print(f"test after layernorm type {test.dtype} shape {test.shape} {test}", flush=True)
            torch.cuda.synchronize()
            torch.distributed.barrier()

        torch.cuda.synchronize()
        torch.distributed.barrier()
        if torch.distributed.get_rank() == 0:
            print(f"llama decoder layer input_layernorm hidden_states {hidden_states.shape}, residual {residual.shape}")
        # hidden_states = self.self_attn(positions=positions,
        #                                hidden_states=hidden_states,
         #                               N_ranks=N_ranks,
         #                               kv_cache=kv_cache,
         #                              attn_metadata=attn_metadata)
        # Fully Connected
<<<<<<< HEAD
        hidden_states, residual = self.post_attention_layernorm(
            hidden_states, residual)
        hidden_states = self.mlp(hidden_states)
=======
        # hidden_states, residual = self.post_attention_layernorm(
        #     hidden_states, residual)
        # hidden_states = self.mlp(hidden_states)
>>>>>>> 54773fd7

        torch.cuda.synchronize()
        torch.distributed.barrier()
        if torch.distributed.get_rank() == 0:
            print("test", flush=True)
        return hidden_states, residual


@support_torch_compile(
    dynamic_arg_dims={
        "input_ids": 0,
        "positions": 0,
        "inputs_embeds": 0,
        "intermediate_tensors": 0,
    })
class LlamaModel(nn.Module):

    def __init__(
        self,
        config: LlamaConfig,
        cache_config: Optional[CacheConfig] = None,
        quant_config: Optional[QuantizationConfig] = None,
        lora_config: Optional[LoRAConfig] = None,
        prefix: str = "",
    ) -> None:
        super().__init__()
        self.config = config
        self.padding_idx = config.pad_token_id
        lora_vocab = (lora_config.lora_extra_vocab_size *
                      (lora_config.max_loras or 1)) if lora_config else 0
        self.vocab_size = config.vocab_size + lora_vocab
        self.org_vocab_size = config.vocab_size
        if get_pp_group().is_first_rank or (config.tie_word_embeddings
                                            and get_pp_group().is_last_rank):
            self.embed_tokens = VocabParallelEmbedding(
                self.vocab_size,
                config.hidden_size,
                org_num_embeddings=config.vocab_size,
                quant_config=quant_config,
            )
        else:
            self.embed_tokens = PPMissingLayer()
        self.start_layer, self.end_layer, self.layers = make_layers(
            config.num_hidden_layers,
            lambda prefix: LlamaDecoderLayer(config=config,
                                             cache_config=cache_config,
                                             quant_config=quant_config,
                                             prefix=prefix),
            prefix=f"{prefix}.layers",
        )
        if get_pp_group().is_last_rank:
            self.norm = RMSNorm(config.hidden_size, eps=config.rms_norm_eps)
        else:
            self.norm = PPMissingLayer()

        self.make_empty_intermediate_tensors = (
            make_empty_intermediate_tensors_factory(
                ["hidden_states", "residual"], config.hidden_size))
        
        self.hidden_size = config.hidden_size
        self.numforward = 0

    def get_input_embeddings(self, input_ids: torch.Tensor) -> torch.Tensor:
        return self.embed_tokens(input_ids)

    def forward(
        self,
        input_ids: Optional[torch.Tensor],
        positions: torch.Tensor,
        kv_caches: List[torch.Tensor],
        attn_metadata: AttentionMetadata,
        intermediate_tensors: Optional[IntermediateTensors],
        inputs_embeds: Optional[torch.Tensor] = None,
    ) -> Union[torch.Tensor, IntermediateTensors]:


        torch.cuda.synchronize()
        torch.distributed.barrier()
        if torch.distributed.get_rank() == 0:
            print(f"start inference {self.numforward} *********************", flush=True)
        torch.cuda.synchronize()
        torch.distributed.barrier()

        assert inputs_embeds is None
        N = len(input_ids)
        SP = get_sp_group().world_size
        N_ranks = [N//SP]*SP
        for i in range(N % SP):
            N_ranks[i] += 1

        torch.cuda.synchronize()
        torch.distributed.barrier()
        for i in range(torch.distributed.get_world_size()):
            if torch.distributed.get_rank() == i:
                print(f"myid {torch.distributed.get_rank()} input_ids {input_ids.shape}, positions {positions.shape}, N {N}, N_ranks {N_ranks}")
            torch.cuda.synchronize()
            torch.distributed.barrier()

        SP_rank = get_sp_group().rank_in_group
        # input_ids = torch.narrow(input_ids, 0, sum(N_ranks[:SP_rank]), N_ranks[SP_rank])

        torch.cuda.synchronize()
        torch.distributed.barrier()
        for i in range(torch.distributed.get_world_size()):
            if torch.distributed.get_rank() == i:
                print(f"myid {torch.distributed.get_rank()} narrowed input_ids {input_ids.shape} {input_ids}")
            torch.cuda.synchronize()
            torch.distributed.barrier()

        if get_pp_group().is_first_rank:
            if inputs_embeds is not None:
                hidden_states = inputs_embeds
            else:
                hidden_states = self.get_input_embeddings(input_ids)
            residual = None
        else:
            assert intermediate_tensors is not None
            hidden_states = intermediate_tensors["hidden_states"]
            residual = intermediate_tensors["residual"]

        # torch.empty gives CUDA exception
        # hidden_states_ = torch.ones((sum(N_ranks), self.hidden_size), device=get_world_group().device, dtype=torch.float16)

        hidden_states_ = torch.narrow(hidden_states, 0, sum(N_ranks[:SP_rank]), N_ranks[SP_rank]).clone()

        torch.set_printoptions(sci_mode=True)
        torch.cuda.synchronize()
        torch.distributed.barrier()
        for i in range(torch.distributed.get_world_size()):
            if torch.distributed.get_rank() == i:
                print(f"myid {torch.distributed.get_rank()} hidden_states_ {hidden_states_.shape} {hidden_states_}")
            torch.cuda.synchronize()
            torch.distributed.barrier()

        P = get_world_group().world_size
        TP = get_tp_group().world_size
        PP = get_pp_group().world_size
        # torch.set_printoptions(profile="full")
        if torch.distributed.get_rank() == 0:
            print(f"P {P} TP {TP}, SP {SP}, PP {PP}")
            print(f"start_layer {self.start_layer}, end_layer {self.end_layer}")
        # torch.set_printoptions(profile="default")

        torch.cuda.synchronize()
        torch.distributed.barrier()
        for i in range(torch.distributed.get_world_size()):
            if torch.distributed.get_rank() == i:
                print(f"myid {torch.distributed.get_rank()} hidden_states {hidden_states.shape} {hidden_states} residual {residual.shape if residual is not None else None} {residual}")
            torch.cuda.synchronize()
            torch.distributed.barrier()
        
        # test = torch.ones((5, 3), device=get_world_group().device, dtype=torch.float16)
        # for i in range(torch.distributed.get_world_size()):
        #     if torch.distributed.get_rank() == i:
        #         print(f"test type {test.dtype} shape {test.shape} {test}", flush=True)
        #     torch.cuda.synchronize()
        #     torch.distributed.barrier()
        
        # for i in range(self.start_layer, self.end_layer):
        for i in range(self.start_layer, 3):
            layer = self.layers[i]
            if torch.distributed.get_rank() == 0:
                print(f"layer {i}")
            hidden_states_, residual = layer(positions, hidden_states_, N_ranks,
                                            kv_caches[i - self.start_layer],
                                            attn_metadata, residual)

        torch.cuda.synchronize()
        torch.distributed.barrier()
        if torch.distributed.get_rank() == 0:
            print("test 2", flush=True)

        torch.cuda.synchronize()
        torch.distributed.barrier()
        for i in range(torch.distributed.get_world_size()):
            if torch.distributed.get_rank() == i:
                print(f"myid {torch.distributed.get_rank()} Llama Model: hidden_states type: {type(hidden_states)} shape: {hidden_states.shape} device: {hidden_states.device} shape[1]: {hidden_states.shape[1]} {hidden_states}")
            torch.cuda.synchronize()
            torch.distributed.barrier()

        if not get_pp_group().is_last_rank:
            return IntermediateTensors({
                "hidden_states": hidden_states,
                "residual": residual
            })
        
        hidden_states_, _ = self.norm(hidden_states_, residual)

        torch.cuda.synchronize()
        torch.distributed.barrier()
        if torch.distributed.get_rank() == 0:
            print(f"test 3 forward {self.numforward}", flush=True)




        # all-gather sequences
        # hidden_states_ = torch.split(torch.empty((sum(N_ranks), hidden_states.shape[1]), device=hidden_states.device, dtype=hidden_states.dtype), N_ranks)
        # hidden_states_ = torch.empty((sum(N_ranks), self.hidden_size), device=get_world_group().device, dtype=torch.float16)
        # hidden_states_ = torch.empty((5, 10), device=get_sp_group().get_device(), dtype=hidden_states.dtype)


        torch.cuda.synchronize()
        torch.distributed.barrier()
        for i in range(torch.distributed.get_world_size()):
            if torch.distributed.get_rank() == i:
                print(f"myid {torch.distributed.get_rank()} Llama Model: hidden_states_ type: {type(hidden_states_)} shape: {hidden_states_.shape} {hidden_states_}")
            torch.cuda.synchronize()
            torch.distributed.barrier()


        hidden_states_list = [torch.narrow(hidden_states, 0, sum(N_ranks[:i]), N_ranks[i]) for i in range(SP)]

        # print(f"myid {torch.distributed.get_rank()} sp_group ranks {get_sp_group().ranks}", flush=True)
        torch.distributed.all_gather(hidden_states_list, hidden_states_, group=get_sp_group().device_group)


        # hidden_states_list = [torch.empty((N_ranks[i], hidden_states.shape[1]), dtype=hidden_states.dtype, device=hidden_states.device) for i in range(SP)]
        # print(f"myid {torch.distributed.get_rank()} {[hidden_states_list[i].shape in range(SP)]}\n", flush=True)
        # hidden_states = torch.empty((sum(N_ranks), hidden_states.shape[1]), dtype=hidden_states.dtype, device=hidden_states.device)

        torch.cuda.synchronize()
        torch.distributed.barrier()
        print(f"myid {torch.distributed.get_rank()} numforward {self.numforward} hidden_states_ type {[hidden_states_list[i].type for i in range(SP)]} shape {[hidden_states_list[i].shape for i in range(SP)]}", flush=True)
        # if torch.distributed.get_rank() == 0:
            #for i in range(SP):
        #     print(f"myid {torch.distributed.get_rank()} hidden_states_list type {[hidden_states_list[i].type for i in range(SP)]} shape {[hidden_states_list[i].shape for i in range(SP)]}\n", flush=True)
            # print(f"hidden_states_list {hidden_states_list}", flush=True)
        # hidden_states = torch.cat(hidden_states_)

        # hidden_states = torch.cat(hidden_states_list)
        # hidden_states = hidden_states_ # torch.empty((sum(N_ranks), hidden_states.shape[1]), dtype=hidden_states.dtype, device=hidden_states.device)
        # torch.cat(hidden_states_list, out=hidden_states)

        torch.cuda.synchronize()
        torch.distributed.barrier()
        # print(f"myid {torch.distributed.get_rank()} after allgather hidden_states {type(hidden_states)} shape {hidden_states.shape}\n", flush=True)
        # print(f"hidden_states_list {hidden_states_list}", flush=True)
        # print(f"hidden_states_ {hidden_states_}", flush=True)
        # print(f"myid {torch.distributed.get_rank()} after allgather hidden_states_ {type(hidden_states_)} shape {hidden_states_.shape}", flush=True)
        torch.cuda.synchronize()
        torch.distributed.barrier()

        # return torch.ones((sum(N_ranks), self.config.hidden_size), dtype=hidden_states.dtype, device=hidden_states.device)

        torch.cuda.synchronize()
        torch.distributed.barrier()
        if torch.distributed.get_rank() == 0:
            print(f"end of inference {self.numforward} *************************** hidden_states {hidden_states.shape}", flush=True)


        # if self.numforward == 2:
        #     exit()
        self.numforward += 1

        return hidden_states

    def load_weights(self, weights: Iterable[Tuple[str, torch.Tensor]]):
        stacked_params_mapping = [
            # (param_name, shard_name, shard_id)
            (".qkv_proj", ".q_proj", "q"),
            (".qkv_proj", ".k_proj", "k"),
            (".qkv_proj", ".v_proj", "v"),
            (".gate_up_proj", ".gate_proj", 0),
            (".gate_up_proj", ".up_proj", 1),
        ]
        params_dict = dict(self.named_parameters())
        for name, loaded_weight in weights:
            if "rotary_emb.inv_freq" in name:
                continue
            if ("rotary_emb.cos_cached" in name
                    or "rotary_emb.sin_cached" in name):
                # Models trained using ColossalAI may include these tensors in
                # the checkpoint. Skip them.
                continue
            if scale_name := get_compressed_tensors_cache_scale(name):
                # Loading kv cache scales for compressed-tensors quantization
                param = params_dict[scale_name]
                weight_loader = getattr(param, "weight_loader",
                                        default_weight_loader)
                loaded_weight = loaded_weight[0]
                weight_loader(param, loaded_weight)
                continue
            for param_name, weight_name, shard_id in stacked_params_mapping:
                if weight_name not in name:
                    continue
                name = name.replace(weight_name, param_name)
                # Skip loading extra bias for GPTQ models.
                if name.endswith(".bias") and name not in params_dict:
                    continue

                if is_pp_missing_parameter(name, self):
                    continue

                param = params_dict[name]
                weight_loader = param.weight_loader
                weight_loader(param, loaded_weight, shard_id)

                break
            else:
                # Skip loading extra bias for GPTQ models.
                if name.endswith(".bias") and name not in params_dict:
                    continue
                # Remapping the name of FP8 kv-scale.
                name = maybe_remap_kv_scale_name(name, params_dict)
                if name is None:
                    continue

                if is_pp_missing_parameter(name, self):
                    continue

                param = params_dict[name]
                weight_loader = getattr(param, "weight_loader",
                                        default_weight_loader)
                weight_loader(param, loaded_weight)

    # If this function is called, it should always initialize KV cache scale
    # factors (or else raise an exception). Thus, handled exceptions should
    # make sure to leave KV cache scale factors in a known good (dummy) state
    def load_kv_cache_scales(self, quantization_param_path: str) -> None:
        tp_size = get_tensor_model_parallel_world_size()
        tp_rank = get_tensor_model_parallel_rank()
        for layer_idx, scaling_factor in kv_cache_scales_loader(
                quantization_param_path, tp_rank, tp_size,
                self.config.num_hidden_layers,
                self.config.__class__.model_type):
            if not isinstance(self.layers[layer_idx], nn.Identity):
                layer_self_attn = self.layers[layer_idx].self_attn

            if is_hip():
                # The scaling factor convention we are assuming is
                # quantized_value * scaling_factor ~= true_value
                # which is consistent with the practice of setting
                # scaling_factor = tensor_amax / FPtype_max
                scaling_factor *= 2
            if hasattr(layer_self_attn, "kv_scale"):
                layer_self_attn.attn._kv_scale = scaling_factor
            else:
                raise RuntimeError("Self attention has no KV cache scaling "
                                   "factor attribute!")


class LlamaForCausalLM(nn.Module, SupportsLoRA, SupportsPP):
    packed_modules_mapping = {
        "qkv_proj": ["q_proj", "k_proj", "v_proj"],
        "gate_up_proj": ["gate_proj", "up_proj"]
    }

    # LoRA specific attributes
    supported_lora_modules = [
        "qkv_proj", "o_proj", "gate_up_proj", "down_proj", "embed_tokens",
        "lm_head"
    ]
    embedding_modules = {
        "embed_tokens": "input_embeddings",
        "lm_head": "output_embeddings"
    }
    embedding_padding_modules = ["lm_head"]

    # BitandBytes specific attributes
    default_bitsandbytes_target_modules = [
        ".gate_proj.",
        ".down_proj.",
        ".up_proj.",
        ".q_proj.",
        ".k_proj.",
        ".v_proj.",
        ".o_proj.",
    ]
    # in TP, these weights are partitioned along the column dimension (dim=-1)
    column_parallel_weights_modules = [".down_proj.", ".o_proj."]
    bitsandbytes_stacked_params_mapping = {
        # shard_name, weight_name, index
        "q_proj": ("qkv_proj", 0),
        "k_proj": ("qkv_proj", 1),
        "v_proj": ("qkv_proj", 2),
        "gate_proj": ("gate_up_proj", 0),
        "up_proj": ("gate_up_proj", 1),
    }

    # Mistral/Llama models can also be loaded with --load-format mistral
    # from consolidated.safetensors checkpoints
    mistral_mapping = {
        "layers": "model.layers",
        "attention": "self_attn",
        "wq": "q_proj",
        "wk": "k_proj",
        "wv": "v_proj",
        "wo": "o_proj",
        "attention_norm": "input_layernorm",
        "feed_forward": "mlp",
        "w1": "gate_proj",
        "w2": "down_proj",
        "w3": "up_proj",
        "ffn_norm": "post_attention_layernorm",
        "tok_embeddings": "model.embed_tokens",
        "output": "lm_head",
        "norm": "model.norm"
    }

    def __init__(
        self,
        config: LlamaConfig,
        cache_config: Optional[CacheConfig] = None,
        quant_config: Optional[QuantizationConfig] = None,
        lora_config: Optional[LoRAConfig] = None,
    ) -> None:
        super().__init__()

        self.config = config
        self.lora_config = lora_config

        self.model = LlamaModel(config,
                                cache_config,
                                quant_config,
                                lora_config=lora_config,
                                prefix="model")
        if get_pp_group().is_last_rank:
            self.unpadded_vocab_size = config.vocab_size
            if lora_config:
                self.unpadded_vocab_size += lora_config.lora_extra_vocab_size
            self.lm_head = ParallelLMHead(
                self.unpadded_vocab_size,
                config.hidden_size,
                org_num_embeddings=config.vocab_size,
                padding_size=(
                    DEFAULT_VOCAB_PADDING_SIZE
                    # We need bigger padding if using lora for kernel
                    # compatibility
                    if not lora_config else
                    lora_config.lora_vocab_padding_size),
                quant_config=quant_config,
            )
            if config.tie_word_embeddings:
                self.lm_head = self.lm_head.tie_weights(
                    self.model.embed_tokens)

            logit_scale = getattr(config, "logit_scale", 1.0)
            self.logits_processor = LogitsProcessor(self.unpadded_vocab_size,
                                                    config.vocab_size,
                                                    logit_scale)
            self.sampler = Sampler()
        else:
            self.lm_head = PPMissingLayer()
        self.make_empty_intermediate_tensors = (
            self.model.make_empty_intermediate_tensors)
        
        self.numforward = 0

    def forward(
        self,
        input_ids: torch.Tensor,
        positions: torch.Tensor,
        kv_caches: List[torch.Tensor],
        attn_metadata: AttentionMetadata,
        intermediate_tensors: Optional[IntermediateTensors] = None,
    ) -> Union[torch.Tensor, IntermediateTensors]:
        model_output = self.model(input_ids, positions, kv_caches,
                                  attn_metadata, intermediate_tensors)
        torch.cuda.synchronize()
        torch.distributed.barrier()
        if torch.distributed.get_rank() == 0:
            print(f"forward {self.numforward} llama model_output {model_output.shape}", flush=True)
        # if self.numforward == 2:
        #     exit()
        self.numforward += 1
        return model_output

    def compute_logits(
        self,
        hidden_states: torch.Tensor,
        sampling_metadata: SamplingMetadata,
    ) -> Optional[torch.Tensor]:
        torch.cuda.synchronize()
        torch.distributed.barrier()
        for i in range(torch.distributed.get_world_size()):
            if i == torch.distributed.get_rank():
                print(f"myid {torch.distributed.get_rank()} compute_logits hidden_states {hidden_states.shape} sampling_metadata {sampling_metadata.selected_token_indices} ", flush=True)
            torch.cuda.synchronize()
            torch.distributed.barrier()
        logits = self.logits_processor(self.lm_head, hidden_states,
                                       sampling_metadata)
        torch.cuda.synchronize()
        torch.distributed.barrier()
        if torch.distributed.get_rank() == 0:
            print(f"compute_logits logits type {type(logits)}", flush=True)
            print(f"compute_logits logits {logits.shape}", flush=True)
        if self.numforward == 3:
            exit()
        return logits

    def sample(self, logits: torch.Tensor,
               sampling_metadata: SamplingMetadata) -> Optional[SamplerOutput]:
        next_tokens = self.sampler(logits, sampling_metadata)
        return next_tokens

    def load_weights(self, weights: Iterable[Tuple[str, torch.Tensor]]):
        loader = AutoWeightsLoader(
            self,
            skip_prefixes=(["lm_head."]
                           if self.config.tie_word_embeddings else None),
        )
        loader.load_weights(
            self.maybe_remap_mistral(name, loaded_weight)
            for name, loaded_weight in weights)

    def load_kv_cache_scales(self, quantization_param_path: str) -> None:
        self.model.load_kv_cache_scales(quantization_param_path)

    # This function is used to remap the mistral format as
    # used by Mistral and Llama <=2
    def maybe_remap_mistral(
        self,
        name: str,
        loaded_weight: torch.Tensor,
    ) -> Tuple[str, torch.Tensor]:

        def permute(w: torch.Tensor, n_heads: int):
            attn_in = self.config.head_dim * n_heads
            attn_out = self.config.hidden_size

            return w.view(n_heads, attn_in // n_heads // 2, 2,
                          attn_out).transpose(1, 2).reshape(attn_in, attn_out)

        mapping = self.mistral_mapping
        modules = name.split(".")

        # rotary embeds should be sliced
        if "wk" in modules:
            loaded_weight = permute(loaded_weight,
                                    self.config.num_key_value_heads)
        elif "wq" in modules:
            loaded_weight = permute(loaded_weight,
                                    self.config.num_attention_heads)

        for item in modules:
            if item in mapping and mapping[item] not in name:
                name = name.replace(item, mapping[item])

        return name, loaded_weight<|MERGE_RESOLUTION|>--- conflicted
+++ resolved
@@ -392,15 +392,9 @@
          #                               kv_cache=kv_cache,
          #                              attn_metadata=attn_metadata)
         # Fully Connected
-<<<<<<< HEAD
         hidden_states, residual = self.post_attention_layernorm(
             hidden_states, residual)
         hidden_states = self.mlp(hidden_states)
-=======
-        # hidden_states, residual = self.post_attention_layernorm(
-        #     hidden_states, residual)
-        # hidden_states = self.mlp(hidden_states)
->>>>>>> 54773fd7
 
         torch.cuda.synchronize()
         torch.distributed.barrier()
